package com.romanboehm.jsonwheel;

import com.romanboehm.jsonwheel.JsonWheel.JsonWheelException;
import org.junit.jupiter.api.Test;
import org.junit.jupiter.params.ParameterizedTest;
import org.junit.jupiter.params.provider.ValueSource;

import static org.assertj.core.api.Assertions.assertThat;
import static org.assertj.core.api.Assertions.assertThatThrownBy;

class WheelNodeTest {

    @Test
    void access1() {
        var json = """
                {
                    "foo": {
                        "bar": [
                            1,
                            2,
                            3
                        ],
                        "baz": "qux"
                    }
                }""";

        var node = JsonWheel.read(json);

        var bar = node.get("foo").get("bar");
        assertThat(bar.elements()).extracting(wn -> wn.val(Integer.class)).containsExactly(
                1,
                2,
                3
        );

        var baz = node.get("foo").get("baz");
        assertThat(baz.val(String.class)).isEqualTo("qux");
    }

    @Test
    void access2() {
        var json = """
                {
                    "foo": {
                        "bar": [
                            {
                                "k1": "v1"
                            },
                            {
                                "k2": "v2"
                            }
                        ]
                    }
                }""";

        var node = JsonWheel.read(json);

        var bar = node.get("foo").get("bar").elements();
        var k1 = bar.get(0).get("k1");
        assertThat(k1.val(String.class)).isEqualTo("v1");
    }

    @Test
    void wrongAccess() {
        var json = """
                {
                    "foo": "bar"
                }""";

        var node = JsonWheel.read(json);


        assertThatThrownBy(() -> node.get("foo").val(Integer.class))
                .isInstanceOf(RuntimeException.class);
    }

    @Test
    void accessNull() {
        var json = """
                {
                    "foo": null
                }""";

        var node = JsonWheel.read(json);
        assertThat(node.get("foo").val(String.class)).isNull();
    }

    @Test
    void accessTopLevelNull() {
        var json = "null";
        var node = JsonWheel.read(json);
        assertThat(node.val(Object.class)).isNull();
    }

    @Test
    void accessTopLevelTrue() {
        var json = "true";
        var node = JsonWheel.read(json);
        assertThat(node.val(Boolean.class)).isTrue();
    }

    @Test
<<<<<<< HEAD
    void hasNotNull() {
        var json = """
                {
                    "foo": null,
                    "bar": "baz"
                }""";

        var node = JsonWheel.read(json);
        assertThat(node.hasNotNull("foo")).as("foo key").isFalse();
        assertThat(node.hasNotNull("bar")).as("bar key").isTrue();
        assertThat(node.hasNotNull("missing")).as("missing key").isFalse();
=======
    void accessTopLevelFalse() {
        var json = "false";
        var node = JsonWheel.read(json);
        assertThat(node.val(Boolean.class)).isFalse();
    }

    @ParameterizedTest
    @ValueSource(strings = {"notnull", "fakefalse", "thetrue"})
    void accessInvalidLiteralValue(String input) {
        var json = """
                {
                    "foo": %s,
                    "bar": "ohoh"
                }""".formatted(input);

        assertThatThrownBy(() -> JsonWheel.read(json))
                .isInstanceOf(JsonWheelException.class);
    }

    @Test
    void accessBooleanValue() {
        var json = """
                {
                    "foo": true,
                    "bar": "ohoh"
                }""";

        var node = JsonWheel.read(json);
        var foo = node.get("foo");
        var bar = node.get("bar");
        assertThat(foo.val(Boolean.class)).isTrue();
        assertThat(bar.val(String.class)).isEqualTo("ohoh");
>>>>>>> 3f567288
    }
}<|MERGE_RESOLUTION|>--- conflicted
+++ resolved
@@ -100,19 +100,6 @@
     }
 
     @Test
-<<<<<<< HEAD
-    void hasNotNull() {
-        var json = """
-                {
-                    "foo": null,
-                    "bar": "baz"
-                }""";
-
-        var node = JsonWheel.read(json);
-        assertThat(node.hasNotNull("foo")).as("foo key").isFalse();
-        assertThat(node.hasNotNull("bar")).as("bar key").isTrue();
-        assertThat(node.hasNotNull("missing")).as("missing key").isFalse();
-=======
     void accessTopLevelFalse() {
         var json = "false";
         var node = JsonWheel.read(json);
@@ -145,6 +132,19 @@
         var bar = node.get("bar");
         assertThat(foo.val(Boolean.class)).isTrue();
         assertThat(bar.val(String.class)).isEqualTo("ohoh");
->>>>>>> 3f567288
+    }
+
+    @Test
+    void hasNotNull() {
+        var json = """
+                {
+                    "foo": null,
+                    "bar": "baz"
+                }""";
+
+        var node = JsonWheel.read(json);
+        assertThat(node.hasNotNull("foo")).as("foo key").isFalse();
+        assertThat(node.hasNotNull("bar")).as("bar key").isTrue();
+        assertThat(node.hasNotNull("missing")).as("missing key").isFalse();
     }
 }